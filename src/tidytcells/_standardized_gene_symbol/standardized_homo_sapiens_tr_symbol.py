--- conflicted
+++ resolved
@@ -6,11 +6,7 @@
 
 class StandardizedHomoSapiensTrSymbol(StandardizedTrSymbol):
     _synonym_dictionary = HOMOSAPIENS_TR_SYNONYMS
-<<<<<<< HEAD
     _valid_gene_dictionary = VALID_HOMOSAPIENS_TR
-=======
-    _valid_tr_dictionary = VALID_HOMOSAPIENS_TR
     _valid_subgroup_dictionary = {
         key.split("-")[0] for key in VALID_HOMOSAPIENS_TR if "-" in key
-    }
->>>>>>> 0ab53a2b
+    }