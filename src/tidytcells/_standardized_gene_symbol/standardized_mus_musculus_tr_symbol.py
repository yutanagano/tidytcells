--- conflicted
+++ resolved
@@ -6,11 +6,7 @@
 
 class StandardizedMusMusculusTrSymbol(StandardizedTrSymbol):
     _synonym_dictionary = dict()
-<<<<<<< HEAD
     _valid_gene_dictionary = VALID_MUSMUSCULUS_TR
-=======
-    _valid_tr_dictionary = VALID_MUSMUSCULUS_TR
     _valid_subgroup_dictionary = {
         key.split("-")[0] for key in VALID_MUSMUSCULUS_TR if "-" in key
-    }
->>>>>>> 0ab53a2b
+    }