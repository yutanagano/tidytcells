import re
<<<<<<< HEAD
from typing import Tuple, Optional
=======
from typing import Dict, Optional, List, Set
>>>>>>> 0ab53a2b
from tidytcells import _utils
from tidytcells._standardized_gene_symbol import StandardizedReceptorGeneSymbol


class TrSymbolParser:
    gene_name: str
    allele_designation: int

    def __init__(self, tr_symbol: str) -> None:
        parse_attempt = re.match(r"^([A-Z0-9\-\.\(\)\/]+)(\*(\d+))?", tr_symbol)

        if parse_attempt:
            self.gene_name = parse_attempt.group(1)
            self.allele_designation = (
                None
                if parse_attempt.group(3) is None
                else f"{int(parse_attempt.group(3)):02}"
            )
        else:
            self.gene_name = tr_symbol
            self.allele_designation = None


class StandardizedTrSymbol(StandardizedReceptorGeneSymbol):

<<<<<<< HEAD
    def _parse_symbol(self, tr_symbol: str) -> Tuple[Optional[str], Optional[str]]:
=======
    @property
    @abstractmethod
    def _valid_tr_dictionary(self) -> Dict[str, Dict[int, str]]:
        pass

    @property
    @abstractmethod
    def _valid_subgroup_dictionary(self) -> Set[str]:
        pass

    def __init__(self, symbol: str, allow_subgroup: bool = False) -> None:
        self.allow_subgroup = allow_subgroup
        self._parse_tr_symbol(symbol)
        self._resolve_gene_name()

    def _parse_tr_symbol(self, tr_symbol: str) -> None:
>>>>>>> 0ab53a2b
        cleaned_tr_symbol = _utils.clean_and_uppercase(tr_symbol)
        parsed_tr_symbol = TrSymbolParser(cleaned_tr_symbol)

        return parsed_tr_symbol.gene_name, parsed_tr_symbol.allele_designation

    def _resolve_gene_name(self) -> None:
        if self._has_valid_gene_name():
            return

        if self._is_synonym():
            self._gene_name = self._synonym_dictionary[self._gene_name]
            return

        self._fix_common_errors_in_tr_gene_name()
        if self._has_valid_gene_name():
            return

        if not self._gene_name.startswith("TR"):
            self._gene_name = "TR" + self._gene_name
            if self._has_valid_gene_name():
                return

        self._try_resolving_trdv_designation_from_trav_info()
        if self._has_valid_gene_name():
            return

        self._try_resolving_trav_designation_from_trdv_info()
        if self._has_valid_gene_name():
            return

        self._try_removing_dash1()
        if self._has_valid_gene_name():
            return

<<<<<<< HEAD
=======
    def _has_valid_gene_name(self) -> bool:
        if self._gene_name in self._valid_tr_dictionary:
            return True

        if self.allow_subgroup and self._gene_name in self._valid_subgroup_dictionary:
            return True

        return False

    def _is_synonym(self) -> bool:
        return self._gene_name in self._synonym_dictionary

>>>>>>> 0ab53a2b
    def _fix_common_errors_in_tr_gene_name(self) -> None:
        self._gene_name = self._gene_name.replace("TCR", "TR")
        self._gene_name = self._gene_name.replace("S", "-")
        self._gene_name = self._gene_name.replace(".", "-")
        self._gene_name = re.sub(r"(?<!TR)(?<!\/)-?DV", "/DV", self._gene_name)
        self._gene_name = re.sub(r"(?<!\/)-?OR", "/OR", self._gene_name)
        self._gene_name = re.sub(r"(?<!\d)0+", "", self._gene_name)

    def _try_resolving_trdv_designation_from_trav_info(self) -> None:
        if self._gene_name.startswith("TRAV") and "DV" not in self._gene_name:
            if "/" in self._gene_name:
                split_gene_name = self._gene_name.split("/")
                dv_segment = "DV" + split_gene_name.pop()
                self._gene_name = "/".join([*split_gene_name, dv_segment])
            else:
                for valid_gene_name in self._valid_gene_dictionary:
                    if valid_gene_name.startswith(self._gene_name + "/DV"):
                        self._gene_name = valid_gene_name
                        return

    def _try_resolving_trav_designation_from_trdv_info(self) -> None:
        if "DV" in self._gene_name:
            if self._gene_name.startswith("TRDV"):
                for valid_gene in self._valid_gene_dictionary:
                    dv_segment = self._gene_name[2:]
                    if re.match(rf"^TRAV\d+(-\d)?\/{dv_segment}$", valid_gene):
                        self._gene_name = valid_gene
            else:
                parse_attempt = re.match(r"^TR([\d-]+)\/(DV[\d-]+)$", self._gene_name)
                if parse_attempt:
                    self._gene_name = (
                        f"TRAV{parse_attempt.group(1)}/{parse_attempt.group(2)}"
                    )

    def _try_removing_dash1(self):
        orig_gene_name = self._gene_name

        if "-1" in self._gene_name:
            all_gene_nums = [
                (m.group(0), m.start(0), m.end(0))
                for m in re.finditer(r"\d+(-\d+)?", self._gene_name)
            ]

            dash1_candidates = []
            for numstr, start_idx, end_idx in all_gene_nums:
                fm = re.fullmatch(r"(\d+)(-1)?", numstr)
                if not fm:
                    continue
                dash1_candidates.append((fm.group(1), start_idx, end_idx))

            current_str_idx = 0
            without_dash1 = ""

            for numstr, start_idx, end_idx in dash1_candidates:
                without_dash1 += self._gene_name[current_str_idx:start_idx]
                without_dash1 += numstr
                current_str_idx = end_idx

            without_dash1 += self._gene_name[current_str_idx:]
            self._gene_name = without_dash1

            # only keep without_dash1 if this is a valid *gene* (don't convert from gene to subgroup)
            if self._gene_name in self._valid_gene_dictionary:
                return

            self._try_resolving_trdv_designation_from_trav_info()
            if self._gene_name in self._valid_gene_dictionary:
                return

<<<<<<< HEAD
        self._gene_name = orig_gene_name
=======
        self._gene_name = orig_gene_name

    def get_reason_why_invalid(self, enforce_functional: bool = False) -> Optional[str]:
        if not self._gene_name in self._valid_tr_dictionary:
            if self._gene_name in self._valid_subgroup_dictionary:
                if self.allow_subgroup:
                    return None
                else:
                    return "is subgroup"

            return "unrecognized gene name"

        if self._allele_designation:
            allele_valid = (
                self._allele_designation in self._valid_tr_dictionary[self._gene_name]
            )

            if not allele_valid:
                return "nonexistent allele for recognized gene"

            if (
                enforce_functional
                and self._valid_tr_dictionary[self._gene_name][self._allele_designation]
                != "F"
            ):
                return "nonfunctional allele"

            return None

        if (
            enforce_functional
            and not "F" in self._valid_tr_dictionary[self._gene_name].values()
        ):
            return "gene has no functional alleles"

        return None

    def compile(self, precision: str = "allele") -> str:
        if precision == "allele" and self._allele_designation is not None:
            return f"{self._gene_name}*{self._allele_designation}"

        if precision == "subgroup" and "-" in self._gene_name:
            return self._gene_name.split("-")[0]

        return self._gene_name
>>>>>>> 0ab53a2b
<|MERGE_RESOLUTION|>--- conflicted
+++ resolved
@@ -1,9 +1,8 @@
+from abc import abstractmethod
+import itertools
 import re
-<<<<<<< HEAD
 from typing import Tuple, Optional
-=======
 from typing import Dict, Optional, List, Set
->>>>>>> 0ab53a2b
 from tidytcells import _utils
 from tidytcells._standardized_gene_symbol import StandardizedReceptorGeneSymbol
 
@@ -29,26 +28,7 @@
 
 class StandardizedTrSymbol(StandardizedReceptorGeneSymbol):
 
-<<<<<<< HEAD
     def _parse_symbol(self, tr_symbol: str) -> Tuple[Optional[str], Optional[str]]:
-=======
-    @property
-    @abstractmethod
-    def _valid_tr_dictionary(self) -> Dict[str, Dict[int, str]]:
-        pass
-
-    @property
-    @abstractmethod
-    def _valid_subgroup_dictionary(self) -> Set[str]:
-        pass
-
-    def __init__(self, symbol: str, allow_subgroup: bool = False) -> None:
-        self.allow_subgroup = allow_subgroup
-        self._parse_tr_symbol(symbol)
-        self._resolve_gene_name()
-
-    def _parse_tr_symbol(self, tr_symbol: str) -> None:
->>>>>>> 0ab53a2b
         cleaned_tr_symbol = _utils.clean_and_uppercase(tr_symbol)
         parsed_tr_symbol = TrSymbolParser(cleaned_tr_symbol)
 
@@ -83,21 +63,6 @@
         if self._has_valid_gene_name():
             return
 
-<<<<<<< HEAD
-=======
-    def _has_valid_gene_name(self) -> bool:
-        if self._gene_name in self._valid_tr_dictionary:
-            return True
-
-        if self.allow_subgroup and self._gene_name in self._valid_subgroup_dictionary:
-            return True
-
-        return False
-
-    def _is_synonym(self) -> bool:
-        return self._gene_name in self._synonym_dictionary
-
->>>>>>> 0ab53a2b
     def _fix_common_errors_in_tr_gene_name(self) -> None:
         self._gene_name = self._gene_name.replace("TCR", "TR")
         self._gene_name = self._gene_name.replace("S", "-")
@@ -167,52 +132,4 @@
             if self._gene_name in self._valid_gene_dictionary:
                 return
 
-<<<<<<< HEAD
-        self._gene_name = orig_gene_name
-=======
-        self._gene_name = orig_gene_name
-
-    def get_reason_why_invalid(self, enforce_functional: bool = False) -> Optional[str]:
-        if not self._gene_name in self._valid_tr_dictionary:
-            if self._gene_name in self._valid_subgroup_dictionary:
-                if self.allow_subgroup:
-                    return None
-                else:
-                    return "is subgroup"
-
-            return "unrecognized gene name"
-
-        if self._allele_designation:
-            allele_valid = (
-                self._allele_designation in self._valid_tr_dictionary[self._gene_name]
-            )
-
-            if not allele_valid:
-                return "nonexistent allele for recognized gene"
-
-            if (
-                enforce_functional
-                and self._valid_tr_dictionary[self._gene_name][self._allele_designation]
-                != "F"
-            ):
-                return "nonfunctional allele"
-
-            return None
-
-        if (
-            enforce_functional
-            and not "F" in self._valid_tr_dictionary[self._gene_name].values()
-        ):
-            return "gene has no functional alleles"
-
-        return None
-
-    def compile(self, precision: str = "allele") -> str:
-        if precision == "allele" and self._allele_designation is not None:
-            return f"{self._gene_name}*{self._allele_designation}"
-
-        if precision == "subgroup" and "-" in self._gene_name:
-            return self._gene_name.split("-")[0]
-
-        return self._gene_name
->>>>>>> 0ab53a2b
+        self._gene_name = orig_gene_name