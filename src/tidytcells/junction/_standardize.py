import logging
import re
from tidytcells import aa, _utils
from typing import Literal, Optional
from tidytcells._utils.parameter import Parameter
from tidytcells._utils.conserved_aa_lookup import get_conserved_aa
<<<<<<< HEAD
from tidytcells._utils.trimming import trim_junction
=======
from tidytcells._utils.trimming import process_junction
>>>>>>> 1bbbaa85

logger = logging.getLogger(__name__)



def standardize(
    seq: str,
    locus: Optional[str] = None,
    j_symbol: Optional[str] = None,
    species: Optional[str] = None,
    strict: Optional[bool] = None,
    j_strict: Optional[bool] = None,
    trimming: Optional[bool] = None,
    on_fail: Optional[Literal["reject", "keep"]] = None,
    log_failures: Optional[bool] = None,
    suppress_warnings: Optional[bool] = None,
) -> Optional[str]:
    """
    Ensures that a string value looks like a valid junction (CDR3) amino acid sequence.
    This function is a special variant of :py:func:`tidytcells.aa.standardize`.

    A valid junction sequence must:

    1. Be a valid amino acid sequence
    2. Begin with a cysteine (C)
    3. End with a phenylalanine (F) or a tryptophan (W) if no J symbol is supplied;
        or non-canonical cysteine (C) only if the supplied j_symbol is TRAJ35*01 and species is human

    :param seq:
        String value representing a junction sequence.
    :type seq:
        str
    :param locus:
        String value representing the locus (TRA, TRB, IGH, IGL, etc). If supplied, this is used to inform conserved trailing
        amino acid identification and trimming.
    :type locus:
        str
    :param j_symbol:
        String value representing the J symbol used to determine the correct conserved trailing amino acid sequence (F or W).
        This is determined based on the allele sequence. If less-precise gene or subgroup information is provided, an attempt will be made
        to extend the J symbol name to all known alleles.
        If not provided, the conserved trailing amino acid which may be added to the end of the sequence will default to 'F'.
    :type j_symbol:
        str
    :param species:
        String value representing the species of the J symbol. Defaults to ``homosapiens``.
    :type species:
        str
    :param strict:
        If ``True``, any string that does not look like a junction sequence is rejected.
        If ``False``, any inputs that are valid amino acid sequences but do not start with C and end with F/W are not rejected and instead are corrected by having a C appended to the beginning and an F appended at the end.
        Defaults to ``False``.
    :type strict:
        bool
    :param j_strict:
        If ``True``, the input will be rejected if a valid conserved trailing amino acid (F/W) cannot with certainty be determined from the J symbol.
        If ``False``, the default trailing amino acid F will be added to the end of the sequence if it cannot be determined from the J symbol.
        Defaults to ``False``.
    :type j_strict:
        bool
    :param trimming:
        If ``True``, the start and end of the supplied sequence may be trimmed until the conserved leading C and trailing F/W(/C).
        If ``False``, no trimming will be done.
        Defaults to ``False``.
    :type trimming:
        bool
    :param on_fail:
        Behaviour when standardization fails.
        If set to ``"reject"``, returns ``None`` on failure.
        If set to ``"keep"``, returns the original input.
        Defaults to ``"reject"``.
    :type on_fail:
        str
    :param log_failures:
        Report standardisation failures through logging (at level ``WARNING``).
        Defaults to ``True``.
    :type log_failures:
        bool
    :param suppress_warnings:
        Disable warnings that are usually logged when standardisation fails.
        Deprecated in favour of `log_failures`.
    :type suppress_warnings:
        bool

    :return:
        If possible, a standardized version of the input string is returned.
        If the input string cannot be standardized, the function follows the behaviour as set by `on_fail`.
    :rtype:
        Optional[str]

    .. topic:: Example usage

        Strings that look like junction sequences will be accepted, and returned in capitalised form.

        >>> tt.junction.standardize("csadaf")
        'CSADAF'

        Strings that are valid amino acid sequences but do not stard and end with the appropriate residues will have a C and an F appended to its beginning and end as required.

        >>> tt.junction.standardize("sada")
        'CSADAF'

        However, setting `strict` to ``True`` will cause these cases to be rejected.

        >>> result = tt.junction.standardize("sada", strict=True)
        Input sadaf was rejected as it is not a valid junction sequence.
        >>> print(result)
        None

        By default, the conserved trailing amino acid is presumed to be 'F'.
        When `j_symbol` is provided, the correct trailing amino acid (F or W) is determined based on the symbol.

        >>> tt.junction.standardize("AELNAGNNRKLI")
        'CAELNAGNNRKLIF'

        >>> tt.junction.standardize("AELNAGNNRKLI", j_symbol="TRAJ38*01")
        'CAELNAGNNRKLIW'


    .. topic:: Decision Logic

        To provide an easy way to gauge the scope and limitations of standardization, below is a simplified overview of the decision logic employed when attempting to standardize a junction sequence.
        For more detail, please refer to the `source code <https://github.com/yutanagano/tidytcells>`_.

        .. code-block:: none

            IF input sequence contains non-amino acid symbols:
                set standardization status to failed

            IF a j symbol/locus and species are provided:
                attempt to resolve the correct conserved trailing amino acid (W / F / C)

            IF trimming is set to True and species is provided:
                attempt to trim the sequence based on conserved V gene patterns and trailing amin acid

            IF input sequence does not start with C and end with the correct conserved W / F / C:
                IF strict is set to True:
                    set standardization status to failed
                ELSE:
                    add C to the beginning and W / F / C to the end of the input sequence as required
                    set standardization status to successful
            ELSE:
                set standardization status to successful

            IF standardization status is set to successful:
                RETURN standardized sequence

            ELSE:
                IF on_fail is set to "reject":
                    RETURN None
                IF on_fail is set to "keep":
                    RETURN original sequence
    """
    seq = Parameter(seq, "seq").throw_error_if_not_of_type(str).value
    locus = (
        Parameter(locus, "locus")
        .throw_error_if_not_one_of("TRA", "TRB", "TRG", "TRD", "IGH", "IGK", "IGL", "IG", "TR", None)
        .value
    )
    j_symbol = (
        Parameter(j_symbol, "j_symbol")
        .throw_error_if_not_of_type(str, optional=True)
        .value
    )
    species = (
        Parameter(species, "species")
        .set_default("homosapiens")
        .throw_error_if_not_of_type(str)
        .value
    )
    strict = (
        Parameter(strict, "strict")
        .set_default(False)
        .throw_error_if_not_of_type(bool)
        .value
    )
    j_strict = (
        Parameter(j_strict, "j_strict")
        .set_default(False)
        .throw_error_if_not_of_type(bool)
        .value
    )
    trimming = (
        Parameter(trimming, "trimming")
        .set_default(False)
        .throw_error_if_not_of_type(bool)
        .value
    )
    on_fail = (
        Parameter(on_fail, "on_fail")
        .set_default("reject")
        .throw_error_if_not_of_type(str)
        .value
    )
    suppress_warnings_inverted = (
        not suppress_warnings if suppress_warnings is not None else None
    )
    log_failures = (
        Parameter(log_failures, "log_failures")
        .set_default(True)
        .resolve_with_alias(suppress_warnings_inverted, "suppress_warnings")
        .throw_error_if_not_of_type(bool)
        .value
    )

    original_input = seq

    seq = aa.standardize(seq=seq, on_fail="reject", log_failures=log_failures)

    not_valid_amino_acid_sequence = seq is None
    if not_valid_amino_acid_sequence:
        if on_fail == "reject":
            return None
        return original_input

    conserved_aa = "F"
<<<<<<< HEAD
    junction_matching_regex = re.compile(r"^C[A-Z]*[FW]$")
=======
    junction_matching_regex = re.compile(r"^C[A-Z]{4,}[FW]$")
>>>>>>> 1bbbaa85
    species = _utils.clean_and_lowercase(species)

    if j_symbol:
        conserved_aa = get_conserved_aa(j_symbol=j_symbol, locus=locus, species=species, log_failures=log_failures)

        if conserved_aa is not None:
            junction_matching_regex = re.compile(r"^C[A-Z]{4,}[" + conserved_aa + "]$")

        if conserved_aa is None:
            if j_strict:
                if on_fail == "reject":
                    return None
                return original_input
            else:
                logger.info(f"J symbol conserved amino acid could not be determined for {j_symbol}, using F as default.")
                conserved_aa = "F"

<<<<<<< HEAD
    if trimming:
        # junction_matching_regex contains the correct ending aa pattern: [FW] (default)
        #   or a specific F/W/C if this was determined based on J gene/locus
        seq = trim_junction(seq, junction_matching_regex, conserved_aa, locus, species)
=======
    # if trimming:
    #     # junction_matching_regex contains the correct ending aa pattern: [FW] (default)
    #     #   or a specific F/W/C if this was determined based on J gene/locus
    #
    seq = process_junction(seq, junction_matching_regex, conserved_aa, locus, species, trimming=trimming, check_motifs=True)
>>>>>>> 1bbbaa85

    if not junction_matching_regex.match(seq):
        if strict:
            if log_failures:
                logger.warning(
                    f"Failed to standardize {original_input}: not a valid junction sequence."
                )

            if on_fail == "reject":
                return None

            return original_input

    #     if not junction_matching_regex.match(seq):
    #         seq =  "C" + seq + conserved_aa
    #
    # return seq


def standardise(*args, **kwargs) -> Optional[str]:
    """
    Alias for :py:func:`tidytcells.junction.standardize`.
    """
    return standardize(*args, **kwargs)<|MERGE_RESOLUTION|>--- conflicted
+++ resolved
@@ -4,11 +4,7 @@
 from typing import Literal, Optional
 from tidytcells._utils.parameter import Parameter
 from tidytcells._utils.conserved_aa_lookup import get_conserved_aa
-<<<<<<< HEAD
-from tidytcells._utils.trimming import trim_junction
-=======
 from tidytcells._utils.trimming import process_junction
->>>>>>> 1bbbaa85
 
 logger = logging.getLogger(__name__)
 
@@ -225,11 +221,7 @@
         return original_input
 
     conserved_aa = "F"
-<<<<<<< HEAD
-    junction_matching_regex = re.compile(r"^C[A-Z]*[FW]$")
-=======
     junction_matching_regex = re.compile(r"^C[A-Z]{4,}[FW]$")
->>>>>>> 1bbbaa85
     species = _utils.clean_and_lowercase(species)
 
     if j_symbol:
@@ -247,18 +239,11 @@
                 logger.info(f"J symbol conserved amino acid could not be determined for {j_symbol}, using F as default.")
                 conserved_aa = "F"
 
-<<<<<<< HEAD
-    if trimming:
-        # junction_matching_regex contains the correct ending aa pattern: [FW] (default)
-        #   or a specific F/W/C if this was determined based on J gene/locus
-        seq = trim_junction(seq, junction_matching_regex, conserved_aa, locus, species)
-=======
     # if trimming:
     #     # junction_matching_regex contains the correct ending aa pattern: [FW] (default)
     #     #   or a specific F/W/C if this was determined based on J gene/locus
     #
     seq = process_junction(seq, junction_matching_regex, conserved_aa, locus, species, trimming=trimming, check_motifs=True)
->>>>>>> 1bbbaa85
 
     if not junction_matching_regex.match(seq):
         if strict:
