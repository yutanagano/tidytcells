import logging
import re
from tidytcells import aa, _utils
from typing import Literal, Optional
from tidytcells._utils.parameter import Parameter
<<<<<<< HEAD
from tidytcells._utils.conserved_aa_lookup import get_conserved_aa
from tidytcells._utils.trimming import process_junction
from tidytcells._utils.alignment import align_j
=======
from tidytcells._utils.conserved_aa_lookup import (
    get_conserved_aa_for_j_symbol_for_species,
)
>>>>>>> 35f29fd2

logger = logging.getLogger(__name__)


def standardize(
    seq: str,
    locus: Optional[str] = None,
    j_symbol: Optional[str] = None,
    species: Optional[str] = None,
<<<<<<< HEAD
    strict: Optional[bool] = None,
    j_strict: Optional[bool] = None,
    trimming: Optional[bool] = None,
=======
    allow_uncertain_118: Optional[bool] = None,
    fix_missing_conserved: Optional[bool] = None,
>>>>>>> 35f29fd2
    on_fail: Optional[Literal["reject", "keep"]] = None,
    log_failures: Optional[bool] = None,
    j_strict: Optional[bool] = None,
    strict: Optional[bool] = None,
    suppress_warnings: Optional[bool] = None,
) -> Optional[str]:
    """
    Ensures that a string value looks like a valid junction (CDR3) amino acid
    sequence.

    A valid junction sequence must:

    1. Be a valid amino acid sequence
    2. Begin with a cysteine (C)
    3. End with a phenylalanine (F), tryptophan (W) or cysteine (C) in a way
       consistent with `j_symbol` if supplied

    :param seq:
        The junction sequence.
    :type seq:
        str
    :param locus:
        String value representing the locus (TRA, TRB, IGH, IGL, etc). If supplied, this is used to inform conserved trailing
        amino acid identification and trimming.
    :type locus:
        str
    :param j_symbol:
        The TR/IG J symbol used to determine the correct conserved trailing
        amino acid at position 118 (F / W / C). If the symbol does not resolve
        to a single allele but all productive alleles consistent with the
        symbol have the same conserved residue, this will be set as the
        expected ending residue. If the supplied symbol does not map to any
        (group of) known J alleles, the function will raise a ``ValueError``.
    :type j_symbol:
        str
    :param species:
        The species that produced the underlying receptor. Defaults to
        ``homosapiens``.
    :type species:
        str
    :param allow_uncertain_118:
        If ``False``, standardization immediately fails if the expected
        conserved trailing amino acid at position 118 cannot be determined with
        certainty using `j_symbol`, or if `j_symbol` is not supplied. If
        ``True``, in the event of an uncertain residue at position 118, either
        F or W is accepted, and if a trailing residue must be appended (see
        parameter `fix_missing_conserved`), an F will be added. Defaults to
        ``True``.
    :type allow_uncertain_118:
        bool
    :param fix_missing_conserved:
        If ``False``, standardization immediately fails for any input sequence
        that does not start and end with the expected conserved residues. If
        ``True``, any inputs that are valid amino acid sequences but do not
        start and end as expected are corrected by adding a C at the beginning
        and the expected trailing residue (see `allow_uncertain_118`) at the
        end. Defaults to ``True``.
    :type fix_missing_conserved:
        bool
    :param trimming:
        If ``True``, the start and end of the supplied sequence may be trimmed until the conserved leading C and trailing F/W(/C).
        If ``False``, no trimming will be done.
        Defaults to ``False``.
    :type trimming:
        bool
    :param on_fail:
        Behaviour when standardization fails. If set to ``"reject"``, returns
        ``None`` on failure. If set to ``"keep"``, returns the original input.
        Defaults to ``"reject"``.
    :type on_fail:
        str
    :param log_failures:
        Report standardisation failures through logging (at level ``WARNING``).
        Defaults to ``True``.
    :type log_failures:
        bool
    :param j_strict:
        Inverse setting to `allow_uncertain_118`. Deprecated in favor of
        `allow_uncertain_118`.
    :type j_strict:
        bool
    :param strict:
        Inverse setting to `fix_missing_conserved`. Deprecated in favor of
        `fix_missing_conserved`.
    :type strict:
        bool
    :param suppress_warnings:
        Disable warnings that are usually logged when standardisation fails.
        Deprecated in favour of `log_failures`.
    :type suppress_warnings:
        bool

    :return:
        If possible, a standardized version of the input string is returned. If
        the input string cannot be standardized, the function follows the
        behaviour as set by `on_fail`.
    :rtype:
        Optional[str]

    .. topic:: Example usage

        Strings that look like junction sequences will be accepted, and
        returned in capitalised form.

        >>> tt.junction.standardize("csadaf")
        'CSADAF'

        Strings that are valid amino acid sequences but do not start and end
        with the appropriate residues will have a C and the appropriate
        conserved trailing residue at position 118 (defaults to F) appended to
        its beginning and end as required.

        >>> tt.junction.standardize("sada")
        'CSADAF'

        The conserved trailing residue can be intelligently inferred if
        `j_symbol` is supplied.

        >>> tt.junction.standardize("sada", j_symbol="TRAJ38*01")
        'CSADAW'

        Furthermore, setting `fix_missing_conserved` to ``False`` will cause
        these cases to be rejected.

        >>> result = tt.junction.standardize("sada", fix_missing_conserved=False)
        Input sadaf was rejected as it is not a valid junction sequence.
        >>> print(result)
        None

    .. topic:: Decision Logic

        To provide an easy way to gauge the scope and limitations of
        standardization, below is a simplified overview of the decision logic
        employed when attempting to standardize a junction sequence. For more
        detail, please refer to the
        `source code <https://github.com/yutanagano/tidytcells>`_.

        .. code-block:: none

            IF input sequence contains non-amino acid symbols:
                set standardization status to failed
<<<<<<< HEAD

            IF a j symbol/locus and species are provided:
                attempt to resolve the correct conserved trailing amino acid (W / F / C)

            IF trimming is set to True and species is provided:
                attempt to trim the sequence based on conserved V gene patterns and trailing amin acid

            IF input sequence does not start with C and end with the correct conserved W / F / C:
                IF strict is set to True:
                    set standardization status to failed
                ELSE:
                    add C to the beginning and W / F / C to the end of the input sequence as required
                    set standardization status to successful
            ELSE:
=======
                skip rest of standardization

            // inferred using J symbol if supplied
            IF expected trailing residue at position 118 uncertain:
                {
                    IF allow_uncertain_118:
                        accept either F or W
                    ELSE:
                        set standardization status to failed
                        skip rest of standardization
                }

            IF input sequence starts (C) and ends (F / W / C) as expected:
>>>>>>> 35f29fd2
                set standardization status to successful
            ELSE:
                {
                    IF fix_missing_conserved:
                        append expected starting and ending residues
                        set standardization status to successful
                    ELSE:
                        set standardization status to failed
                }

            IF standardization status is set to successful:
                RETURN standardized sequence

            ELSE:
                IF on_fail is set to "reject":
                    RETURN None
                IF on_fail is set to "keep":
                    RETURN original sequence
    """
    seq = Parameter(seq, "seq").throw_error_if_not_of_type(str).value
    locus = (
        Parameter(locus, "locus")
        .throw_error_if_not_one_of("TRA", "TRB", "TRG", "TRD", "IGH", "IGK", "IGL", "IG", "TR", None)
        .value
    )
    j_symbol = (
        Parameter(j_symbol, "j_symbol")
        .throw_error_if_not_of_type(str, optional=True)
        .value
    )
    species = (
        Parameter(species, "species")
        .set_default("homosapiens")
        .throw_error_if_not_of_type(str)
        .value
    )
    j_strict_inverted = not j_strict if j_strict is not None else None
    allow_uncertain_118 = (
        Parameter(allow_uncertain_118, "allow_uncertain_118")
        .set_default(True)
        .resolve_with_alias(j_strict_inverted, "j_strict")
        .throw_error_if_not_of_type(bool)
        .value
    )
    strict_inverted = not strict if strict is not None else None
    fix_missing_conserved = (
        Parameter(fix_missing_conserved, "fix_missing_conserved")
        .set_default(True)
        .resolve_with_alias(strict_inverted, "strict")
        .throw_error_if_not_of_type(bool)
        .value
    )
    trimming = (
        Parameter(trimming, "trimming")
        .set_default(False)
        .throw_error_if_not_of_type(bool)
        .value
    )
    on_fail = (
        Parameter(on_fail, "on_fail")
        .set_default("reject")
        .throw_error_if_not_of_type(str)
        .value
    )
    suppress_warnings_inverted = (
        not suppress_warnings if suppress_warnings is not None else None
    )
    log_failures = (
        Parameter(log_failures, "log_failures")
        .set_default(True)
        .resolve_with_alias(suppress_warnings_inverted, "suppress_warnings")
        .throw_error_if_not_of_type(bool)
        .value
    )

    original_input = seq
    seq = aa.standardize(seq=seq, on_fail="reject", log_failures=log_failures)

    if seq is None:
        if on_fail == "reject":
            return None
        return original_input

<<<<<<< HEAD
    conserved_aa = "F"
    junction_matching_regex = re.compile(r"^C[A-Z]{4,}[FW]$")
    species = _utils.clean_and_lowercase(species)

    if j_symbol:
        conserved_aa = get_conserved_aa(j_symbol=j_symbol, locus=locus, species=species, log_failures=log_failures)

        if conserved_aa is not None:
            junction_matching_regex = re.compile(r"^C[A-Z]{4,}[" + conserved_aa + "]$")

        if conserved_aa is None:
            if j_strict:
                if on_fail == "reject":
                    return None
                return original_input
            else:
                logger.info(f"J symbol conserved amino acid could not be determined for {j_symbol}, using F as default.")
                conserved_aa = "F"
=======
    aa_118_target = "F"
    aa_118_certain = False
    junction_matching_regex = None

    if j_symbol:
        species = _utils.clean_and_lowercase(species)
        aa_118_target, aa_118_certain = get_conserved_aa_for_j_symbol_for_species(
            j_symbol, species, log_failures=log_failures
        )

    if aa_118_certain:
        junction_matching_regex = re.compile(rf"^C[A-Z]*{aa_118_target}$")
    else:
        if not allow_uncertain_118:
            if on_fail == "reject":
                return None
            return original_input
        else:
            logger.info(
                f"Unclear residue at position 118 (j_symbol = {j_symbol}), accepting either F or W."
            )
            junction_matching_regex = re.compile(r"^C[A-Z]*[FW]$")
>>>>>>> 35f29fd2

        align_j(seq, j_symbol=j_symbol, species=species)

    seq = process_junction(seq, junction_matching_regex, conserved_aa, locus, species, trimming=trimming, check_motifs=True)

    if not junction_matching_regex.match(seq):
        if not fix_missing_conserved:
            if log_failures:
                logger.warning(
                    f"Failed to standardize {original_input}: not a valid junction sequence."
                )

            if on_fail == "reject":
                return None

            return original_input

<<<<<<< HEAD
    #     if not junction_matching_regex.match(seq):
    #         seq =  "C" + seq + conserved_aa
    #
=======
        seq = "C" + seq + aa_118_target

>>>>>>> 35f29fd2
    return seq


def standardise(*args, **kwargs) -> Optional[str]:
    """
    Alias for :py:func:`tidytcells.junction.standardize`.
    """
    return standardize(*args, **kwargs)<|MERGE_RESOLUTION|>--- conflicted
+++ resolved
@@ -3,15 +3,10 @@
 from tidytcells import aa, _utils
 from typing import Literal, Optional
 from tidytcells._utils.parameter import Parameter
-<<<<<<< HEAD
-from tidytcells._utils.conserved_aa_lookup import get_conserved_aa
+from tidytcells._utils.conserved_aa_lookup import get_conserved_aa_for_j_symbol_for_species
 from tidytcells._utils.trimming import process_junction
 from tidytcells._utils.alignment import align_j
-=======
-from tidytcells._utils.conserved_aa_lookup import (
-    get_conserved_aa_for_j_symbol_for_species,
-)
->>>>>>> 35f29fd2
+
 
 logger = logging.getLogger(__name__)
 
@@ -21,14 +16,9 @@
     locus: Optional[str] = None,
     j_symbol: Optional[str] = None,
     species: Optional[str] = None,
-<<<<<<< HEAD
-    strict: Optional[bool] = None,
-    j_strict: Optional[bool] = None,
-    trimming: Optional[bool] = None,
-=======
     allow_uncertain_118: Optional[bool] = None,
     fix_missing_conserved: Optional[bool] = None,
->>>>>>> 35f29fd2
+    trimming: Optional[bool] = None,
     on_fail: Optional[Literal["reject", "keep"]] = None,
     log_failures: Optional[bool] = None,
     j_strict: Optional[bool] = None,
@@ -170,22 +160,6 @@
 
             IF input sequence contains non-amino acid symbols:
                 set standardization status to failed
-<<<<<<< HEAD
-
-            IF a j symbol/locus and species are provided:
-                attempt to resolve the correct conserved trailing amino acid (W / F / C)
-
-            IF trimming is set to True and species is provided:
-                attempt to trim the sequence based on conserved V gene patterns and trailing amin acid
-
-            IF input sequence does not start with C and end with the correct conserved W / F / C:
-                IF strict is set to True:
-                    set standardization status to failed
-                ELSE:
-                    add C to the beginning and W / F / C to the end of the input sequence as required
-                    set standardization status to successful
-            ELSE:
-=======
                 skip rest of standardization
 
             // inferred using J symbol if supplied
@@ -199,7 +173,6 @@
                 }
 
             IF input sequence starts (C) and ends (F / W / C) as expected:
->>>>>>> 35f29fd2
                 set standardization status to successful
             ELSE:
                 {
@@ -283,26 +256,6 @@
             return None
         return original_input
 
-<<<<<<< HEAD
-    conserved_aa = "F"
-    junction_matching_regex = re.compile(r"^C[A-Z]{4,}[FW]$")
-    species = _utils.clean_and_lowercase(species)
-
-    if j_symbol:
-        conserved_aa = get_conserved_aa(j_symbol=j_symbol, locus=locus, species=species, log_failures=log_failures)
-
-        if conserved_aa is not None:
-            junction_matching_regex = re.compile(r"^C[A-Z]{4,}[" + conserved_aa + "]$")
-
-        if conserved_aa is None:
-            if j_strict:
-                if on_fail == "reject":
-                    return None
-                return original_input
-            else:
-                logger.info(f"J symbol conserved amino acid could not be determined for {j_symbol}, using F as default.")
-                conserved_aa = "F"
-=======
     aa_118_target = "F"
     aa_118_certain = False
     junction_matching_regex = None
@@ -314,7 +267,7 @@
         )
 
     if aa_118_certain:
-        junction_matching_regex = re.compile(rf"^C[A-Z]*{aa_118_target}$")
+        junction_matching_regex = re.compile(rf"^C[A-Z]{4,}{aa_118_target}$")
     else:
         if not allow_uncertain_118:
             if on_fail == "reject":
@@ -324,12 +277,15 @@
             logger.info(
                 f"Unclear residue at position 118 (j_symbol = {j_symbol}), accepting either F or W."
             )
-            junction_matching_regex = re.compile(r"^C[A-Z]*[FW]$")
->>>>>>> 35f29fd2
-
+            junction_matching_regex = re.compile(r"^C[A-Z]{4,}[FW]$")
+
+
+    #### added in
+    if j_symbol:
         align_j(seq, j_symbol=j_symbol, species=species)
 
-    seq = process_junction(seq, junction_matching_regex, conserved_aa, locus, species, trimming=trimming, check_motifs=True)
+    seq = process_junction(seq, junction_matching_regex, aa_118_target, locus, species, trimming=trimming, check_motifs=True)
+    #####
 
     if not junction_matching_regex.match(seq):
         if not fix_missing_conserved:
@@ -343,16 +299,50 @@
 
             return original_input
 
-<<<<<<< HEAD
-    #     if not junction_matching_regex.match(seq):
-    #         seq =  "C" + seq + conserved_aa
-    #
-=======
         seq = "C" + seq + aa_118_target
 
->>>>>>> 35f29fd2
     return seq
 
+
+#     conserved_aa = "F"
+#     junction_matching_regex = re.compile(r"^C[A-Z]{4,}[FW]$")
+#     species = _utils.clean_and_lowercase(species)
+#
+#     if j_symbol:
+#         conserved_aa = get_conserved_aa(j_symbol=j_symbol, locus=locus, species=species, log_failures=log_failures)
+#
+#         if conserved_aa is not None:
+#             junction_matching_regex = re.compile(r"^C[A-Z]{4,}[" + conserved_aa + "]$")
+#
+#         if conserved_aa is None:
+#             if j_strict:
+#                 if on_fail == "reject":
+#                     return None
+#                 return original_input
+#             else:
+#                 logger.info(f"J symbol conserved amino acid could not be determined for {j_symbol}, using F as default.")
+#                 conserved_aa = "F"
+#
+#         align_j(seq, j_symbol=j_symbol, species=species)
+#
+#     seq = process_junction(seq, junction_matching_regex, conserved_aa, locus, species, trimming=trimming, check_motifs=True)
+#
+#     if not junction_matching_regex.match(seq):
+#         if strict:
+#             if log_failures:
+#                 logger.warning(
+#                     f"Failed to standardize {original_input}: not a valid junction sequence."
+#                 )
+#
+#             if on_fail == "reject":
+#                 return None
+#
+#             return original_input
+#
+#     #     if not junction_matching_regex.match(seq):
+#     #         seq =  "C" + seq + conserved_aa
+#     #
+#     return seq
 
 def standardise(*args, **kwargs) -> Optional[str]:
     """
