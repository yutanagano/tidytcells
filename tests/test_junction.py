import pytest
from tidytcells import junction


class Teststandardize:
    @pytest.mark.parametrize(
        "seq",
        (
            "CASSPGGADRRIDGYTF",
            "CASSLMPGQGSYEQYF",
            "CSARDPGDDKPQHF",
            "CAALRATGGNNKLTF",
            "CVVAVSNFGNEKLTF",
            "CAASASFGDNSKLIW",
        ),
    )
    def test_already_correct(self, seq):
        result = junction.standardize(seq=seq)

        assert result == seq

    @pytest.mark.parametrize("seq", ("123456", "ASDFGHJKL", "A?AAAA", "AAAXAA"))
    def test_various_rejections(self, seq, caplog):
        result = junction.standardize(seq=seq)
        assert "not a valid amino acid sequence" in caplog.text
        assert result is None

    @pytest.mark.parametrize(
        ("seq", "expected"),
        (
            ("casqyf", "CASQYF"),
            ("ASQY", "CASQYF"),
            ("CASQY", "CCASQYF"),
            ("ASQYF", "CASQYFF"),
        ),
    )
    def test_various_corrections(self, seq, expected):
        result = junction.standardize(seq=seq)

        assert result == expected

    @pytest.mark.parametrize("seq", (None, 1, True, 5.4))
    def test_bad_input_type(self, seq):
        with pytest.raises(TypeError):
            junction.standardize(seq=seq)

    @pytest.mark.parametrize("seq", ("ASQY", "CASQY", "ASQYF", "ASQYW"))
    def test_strict(self, seq, caplog):
        result = junction.standardize(seq=seq, strict=True)
        assert "not a valid junction" in caplog.text
        assert result is None

    def test_standardize(self):
        result = junction.standardize(seq="CASSPGGADRRIDGYTF")

        assert result == "CASSPGGADRRIDGYTF"

    def test_log_failures(self, caplog):
        junction.standardize(seq="123456", log_failures=False)
        assert len(caplog.records) == 0

    def test_on_fail(self, caplog):
        result = junction.standardize("foobarbaz", on_fail="keep")
        assert "Failed to standardize foobarbaz" in caplog.text
        assert result == "foobarbaz"

    @pytest.mark.parametrize(
        ("seq", "j_symbol", "species", "expected"),
        (
                ("AELNAGNNRKLI", "TRAJ38*01", "homosapiens", "CAELNAGNNRKLIW"),
                ("AELNAGNNRKLI", "TRAJ38*01", "musmusculus", "CAELNAGNNRKLIW"),
                ("AELNAGNNRKLI", None, "homosapiens", "CAELNAGNNRKLIF"),
                ("AELNAGNNRKLI", None, "musmusculus", "CAELNAGNNRKLIF"),
                ("AELNAGNNRKLI", None, "musmusculus", "CAELNAGNNRKLIF"),
                ("AAAAWF", "IGHJ5*01", "homosapiens", "CAAAAWFW"),
                ("AAAAWF", None, "homosapiens", "CAAAAWFF"),
                ("AAAAAA", "IGHJ5", "homosapiens", "CAAAAAAW"),
                ("AAAAAA", "IGHJ", "homosapiens", "CAAAAAAW"), # all of IGH have W, all of IGL have F
                ("AAAAAA", "IGLJ", "homosapiens", "CAAAAAAF"),
                ("AAAAAA", "TRAJ", "homosapiens", "CAAAAAAF"), # but TRA is ambiguous
                ("AAAAAA", "TRAJ35", "homosapiens", "CAAAAAAC"), # non-canonical C ending for TRAJ35*01 human
                ("AAAAAA", "TRAJ35", "musmusculus", "CAAAAAAF"), # ...but not for mouse
        ),
    )
    def test_j_symbol(self, seq, j_symbol, species, expected):
        result = junction.standardize(seq=seq, j_symbol=j_symbol, species=species)

        assert result == expected

    def test_j_symbol_ambiguous_default(self, caplog):
        result = junction.standardize("AAAAAA", j_symbol="TRAJ", on_fail="keep", j_strict=False)
        assert result == "CAAAAAAF"

    def test_j_symbol_fail(self, caplog):
        result = junction.standardize("AAAAAA", j_symbol="TRAJ", on_fail="keep", j_strict=True)
        assert "conserved amino acid was ambiguous" in caplog.text
        assert result == "AAAAAA"

    def test_j_symbol_fail_species(self):
        with pytest.raises(ValueError, match="not supported for IG genes for species musmusculus"):
            junction.standardize("AAAAAA", j_symbol="IGH", species="musmusculus", on_fail="keep")

    @pytest.mark.parametrize(
        ("seq", "trimming", "species", "expected"),
        (
                ("AELNAGNNRKLI", False, "homosapiens", "CAELNAGNNRKLIF"),
                ("AELNAGNNRKLI", True, "homosapiens", "CAELNAGNNRKLIF"),
                ("CAELNAGNNRKLI", True, "homosapiens", "CCAELNAGNNRKLIF"),
                ("FCAVVFNMDSNYQLIW", True, "homosapiens", "CAVVFNMDSNYQLIW"), # trimming at start
                ("YFCAVVFNMDSNYQLIW", True, "homosapiens", "CAVVFNMDSNYQLIW"), # trimming at start
                ("YFCAVVFNMDSNYQLIWGAGTKL", True, "homosapiens", "CAVVFNMDSNYQLIW"), # should trim until the outermost conserved aa (W)
                ("DSSIYLCSVEATRADTQYFGPGFTRLTVL", True, "homosapiens", "CSVEATRADTQYF"), # trimming in middle
                ("CCEFTGGGNKLTF", True, "homosapiens", "CCEFTGGGNKLTF"), # stays the same
                ("CVGWHEQY", True, "homosapiens", "CCVGWHEQYF"), # stays the same ('CVGW' is too short)
                ("CASSPGVFGANVLTFG", True, "homosapiens", "CASSPGVFGANVLTF"), #make sure to trim at the last F
        ),
    )
    def test_trimming(self, seq, trimming, species, expected):
        result = junction.standardize(seq=seq, trimming=trimming, species=species)

        assert result == expected

    @pytest.mark.parametrize(
        ("seq", "trimming", "j_symbol", "species", "expected"),
        (
                ("AELNAGNNRKLI", True, "TRAJ38*01", "homosapiens", "CAELNAGNNRKLIW"), # trimming shouldnt matter here
                ("AELNAGNNRKLI", False, "TRAJ38*01", "homosapiens", "CAELNAGNNRKLIW"),
<<<<<<< HEAD
=======
                ("AELNAGNNRKLI", True, "TRA", "homosapiens", "CAELNAGNNRKLIW"),
>>>>>>> 1bbbaa85
                ("YFCAVVFNMDSNYQLIWFGAGTKL", True, "TRA", "homosapiens", "CAVVFNMDSNYQLIWF"), # default: look for F
                ("YFCAVVFNMDSNYQLIWGQGGTKL", True, "TRAJ38*01", "homosapiens", "CAVVFNMDSNYQLIW"), # J gene with conserved W
                ("YFCAVVFNMDSNYQLIWFGAGTKL", True, "IGLJ", "homosapiens", "CAVVFNMDSNYQLIWF"), # J gene with conserved F
                ("YFCAELNAGNNRKLI", True, "TRAJ35", "homosapiens", "CYFCAELNAGNNRKLIC"), # J gene with conserved C

        ),
    )
    def test_trimming_and_j_symbol(self, seq, trimming, j_symbol, species, expected):
        result = junction.standardize(seq=seq, trimming=trimming, j_symbol=j_symbol, species=species)

        assert result == expected<|MERGE_RESOLUTION|>--- conflicted
+++ resolved
@@ -125,10 +125,7 @@
         (
                 ("AELNAGNNRKLI", True, "TRAJ38*01", "homosapiens", "CAELNAGNNRKLIW"), # trimming shouldnt matter here
                 ("AELNAGNNRKLI", False, "TRAJ38*01", "homosapiens", "CAELNAGNNRKLIW"),
-<<<<<<< HEAD
-=======
                 ("AELNAGNNRKLI", True, "TRA", "homosapiens", "CAELNAGNNRKLIW"),
->>>>>>> 1bbbaa85
                 ("YFCAVVFNMDSNYQLIWFGAGTKL", True, "TRA", "homosapiens", "CAVVFNMDSNYQLIWF"), # default: look for F
                 ("YFCAVVFNMDSNYQLIWGQGGTKL", True, "TRAJ38*01", "homosapiens", "CAVVFNMDSNYQLIW"), # J gene with conserved W
                 ("YFCAVVFNMDSNYQLIWFGAGTKL", True, "IGLJ", "homosapiens", "CAVVFNMDSNYQLIWF"), # J gene with conserved F
