--- conflicted
+++ resolved
@@ -159,11 +159,6 @@
     @pytest.mark.parametrize(
         ("symbol", "expected", "species"),
         (
-<<<<<<< HEAD
-=======
-            ("TRBJ2-2", "TRBJ2-2", "homosapiens"),
-            ("TRAV14DV4", "TRAV14/DV4", "homosapiens"),
->>>>>>> e5e72a6b
             ("TRAV14DV4", "TRAV14/DV4", "homosapiens"),
             ("TRBV20OR9-2", "TRBV20/OR9-2", "homosapiens"),
             ("TRBV01", "TRBV1", "homosapiens"),
