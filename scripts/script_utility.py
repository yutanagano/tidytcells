from bs4 import BeautifulSoup
import collections
import itertools
from io import StringIO
import json
import pandas as pd
from pandas import DataFrame
from pathlib import Path
import requests
from typing import Tuple


def get_tr_alleles_list(species: str) -> dict:
    gene_groups = (
        "TRAC",
        "TRAV",
        "TRAJ",
        "TRBC",
        "TRBV",
        "TRBD",
        "TRBJ",
        "TRGC",
        "TRGV",
        "TRGJ",
        "TRDC",
        "TRDV",
        "TRDD",
        "TRDJ",
    )

    return get_alleles_list(species, gene_groups)

def get_ig_alleles_list(species: str) -> dict:
    gene_groups = (
        "IGHC",
        "IGHV",
        "IGHD",
        "IGHJ",
        "IGLC",
        "IGLV",
        "IGLJ",
        "IGKC",
        "IGKV",
        "IGKJ",
    )

    return get_alleles_list(species, gene_groups)

def get_alleles_list(species: str, gene_groups: Tuple[str]) -> dict:
    alleles_per_gene_group = [
        get_alleles_for_gene_group_for_species(gene_group, species)
        for gene_group in gene_groups
    ]

    combined = dict()
    for alleles_dict in alleles_per_gene_group:
        combined.update(alleles_dict)

    return combined

def get_alleles_for_gene_group_for_species(gene_group: str, species: str) -> dict:
    alleles = collections.defaultdict(dict)

    response = requests.get(
        f"https://www.imgt.org/genedb/GENElect?query=7.2+{gene_group}&species={species}"
    )
    parser = BeautifulSoup(response.text, features="html.parser")
    fasta = parser.find_all("pre")[1].string
    header_lines = filter(lambda line: line.startswith(">"), fasta.splitlines())

    for line in header_lines:
        gene, allele_designation, functionality = parse_fasta_header(line)
        alleles[gene][allele_designation] = functionality

    return alleles


def get_tr_aa_sequence_data(species: str) -> dict:
    v_gene_sequence_data = get_tr_v_gene_sequence_data(species)
    d_gene_sequence_data = get_tr_d_gene_sequence_data(species)
    j_gene_sequence_data = get_tr_j_gene_sequence_data(species)
    return {**v_gene_sequence_data, **d_gene_sequence_data, **j_gene_sequence_data}

def get_ig_aa_sequence_data(species: str) -> dict:
    v_gene_sequence_data = get_ig_v_gene_sequence_data(species)
    d_gene_sequence_data = get_ig_d_gene_sequence_data(species)
    j_gene_sequence_data = get_ig_j_gene_sequence_data(species)
    return {**v_gene_sequence_data, **d_gene_sequence_data, **j_gene_sequence_data}


def get_tr_v_gene_sequence_data(species: str) -> dict:
    gene_groups = ("TRAV", "TRBV", "TRGV", "TRDV")
    return get_v_gene_sequence_data(species, gene_groups)

def get_tr_d_gene_sequence_data(species: str) -> dict:
    gene_groups = ("TRBD", "TRDD")
    return get_d_gene_sequence_data(species, gene_groups)

def get_tr_j_gene_sequence_data(species: str) -> dict:
    gene_groups = ("TRAJ", "TRBJ", "TRGJ", "TRDJ")
    return get_j_gene_sequence_data(species, gene_groups)

def get_ig_v_gene_sequence_data(species: str) -> dict:
    gene_groups = ("IGHV", "IGLV", "IGKV")
    return get_v_gene_sequence_data(species, gene_groups)

def get_ig_d_gene_sequence_data(species: str) -> dict:
    gene_groups = ("IGHD",)
    return get_d_gene_sequence_data(species, gene_groups)

def get_ig_j_gene_sequence_data(species: str) -> dict:
    gene_groups = ("IGHJ", "IGLJ", "IGKJ")
    return get_j_gene_sequence_data(species, gene_groups)


def get_v_gene_sequence_data(species: str, gene_groups: Tuple[str]) -> dict:
    labels = ("FR1-IMGT", "CDR1-IMGT", "FR2-IMGT", "CDR2-IMGT", "FR3-IMGT", "V-REGION")
    return add_v_motifs(get_gene_sequence_data(labels, gene_groups, species))

def get_d_gene_sequence_data(species: str, gene_groups: Tuple[str]) -> dict:
    labels = ("D-REGION",)
    return get_gene_sequence_data(labels, gene_groups, species)

def get_j_gene_sequence_data(species: str, gene_groups: Tuple[str]) -> dict:
    labels = ("J-REGION", "J-MOTIF", "J-PHE", "J-TRP")
    data = get_gene_sequence_data(labels, gene_groups, species)

    if species == "Homo+sapiens" and "TRA" in gene_groups:
        data["TRAJ35*01"]["J-CYS"] = "C"

    return add_j_motifs(data, species)


def get_gene_sequence_data(
    labels: Tuple[str], gene_groups: Tuple[str], species: str
) -> dict:
    data_per_gene_group_per_label = [
        get_sequence_data_for_label_for_gene_group_for_species(
            label, gene_group, species
        )
        for label, gene_group in itertools.product(labels, gene_groups)
    ]

    combined = collections.defaultdict(dict)
    for alleles_dict in data_per_gene_group_per_label:
        for allele, data in alleles_dict.items():
            combined[allele].update(data)

    return combined


def get_sequence_data_for_label_for_gene_group_for_species(
    label: str, gene_group: str, species: str
) -> dict:
    aa_seqs = collections.defaultdict(dict)

    response = requests.get(
        f"https://www.imgt.org/genedb/GENElect?query=8.2+{gene_group}&species={species}&IMGTlabel={label}",
        headers={"User-Agent": "Mozilla/5.0"},
    )

    parser = BeautifulSoup(response.text, features="html.parser")
    fasta = parser.find_all("pre")[1].string

    current_allele = None
    for line in fasta.splitlines():
        if line.startswith(">"):
            fields = line.split("|")
            allele = fields[1]
            functionality = fields[3]

            if "F" in functionality:
                current_allele = allele
            else:
                current_allele = None

            continue

        if current_allele is None:
            continue

        if label == "J-PHE" and line.strip() != "F":
            continue

        if label == "J-TRP" and line.strip() != "W":
            continue

        if not label in aa_seqs[current_allele]:
            aa_seqs[current_allele][label] = line.strip()
        else:
            aa_seqs[current_allele][label] += line.strip()

    return aa_seqs


def parse_fasta_header(line: str) -> Tuple[str]:
    fields = line.split("|")
    allele_name = fields[1]
    gene, allele_designation = allele_name.split("*")
    functionality = fields[3].strip("()[]")

    return gene, allele_designation, functionality


def add_v_motifs(v_aa_dict):
    for allele, seq_data in v_aa_dict.items():
        if "FR3-IMGT" in seq_data:
            if seq_data["FR3-IMGT"].endswith("C") and len(seq_data["FR3-IMGT"]) >= 4:
                v_aa_dict[allele]["V-MOTIF"] = seq_data["FR3-IMGT"][-4:]

<<<<<<< HEAD
=======
                if seq_data["FR3-IMGT"] in seq_data["V-REGION"]:
                    _v, cdr3_motif = seq_data["V-REGION"].split(seq_data["FR3-IMGT"])
                    if len(cdr3_motif) > 0:
                        v_aa_dict[allele]["V-CDR3-MOTIF"] = cdr3_motif.rstrip("*")

>>>>>>> 1bbbaa85
    return v_aa_dict


def add_j_motifs(j_aa_dict, species):
    for allele, seq_data in j_aa_dict.items():
        if "J-REGION" not in seq_data or len(seq_data["J-REGION"]) < 4:
            continue

<<<<<<< HEAD
        if "J-MOTIF" in seq_data and len(seq_data["J-MOTIF"]) == 4:
            continue

        conserved_aa = seq_data["J-PHE"] if "J-PHE" in seq_data \
            else seq_data["J-TRP"] if "J-TRP" in seq_data \
            else seq_data["J-CYS"] if "J-CYS" in seq_data \
            else None

        if conserved_aa is None or conserved_aa not in seq_data["J-REGION"]:
            continue

        if seq_data["J-REGION"].count(conserved_aa) == 1:
            motif_idx = seq_data["J-REGION"].index(conserved_aa)
        elif seq_data["J-REGION"].count(conserved_aa + "G") == 1: # G is a very common second amino acid in the motif
            motif_idx = seq_data["J-REGION"].index(conserved_aa + "G")
        elif seq_data["J-REGION"][1:].count(conserved_aa) == 1:  # J-REGION sometimes starts with F, which is unlikely to be the motif-F
            motif_idx = seq_data["J-REGION"][1:].index(conserved_aa) + 1
        elif species == "Mus+musculus" and allele.startswith("TRG") and seq_data["J-REGION"].count(conserved_aa + "A") == 1:
            motif_idx = seq_data["J-REGION"].index(conserved_aa + "A")
        else:
            continue

        seq_data["J-MOTIF"] = seq_data["J-REGION"][motif_idx: motif_idx + 4]
=======
        if not ("J-MOTIF" in seq_data and len(seq_data["J-MOTIF"]) == 4):
            conserved_aa = seq_data["J-PHE"] if "J-PHE" in seq_data \
                else seq_data["J-TRP"] if "J-TRP" in seq_data \
                else seq_data["J-CYS"] if "J-CYS" in seq_data \
                else None

            if conserved_aa is None or conserved_aa not in seq_data["J-REGION"]:
                continue

            if seq_data["J-REGION"].count(conserved_aa) == 1:
                motif_idx = seq_data["J-REGION"].index(conserved_aa)
            elif seq_data["J-REGION"].count(conserved_aa + "G") == 1: # G is a very common second amino acid in the motif
                motif_idx = seq_data["J-REGION"].index(conserved_aa + "G")
            elif seq_data["J-REGION"][1:].count(conserved_aa) == 1:  # J-REGION sometimes starts with F, which is unlikely to be the motif-F
                motif_idx = seq_data["J-REGION"][1:].index(conserved_aa) + 1
            elif species == "Mus+musculus" and allele.startswith("TRG") and seq_data["J-REGION"].count(conserved_aa + "A") == 1:
                motif_idx = seq_data["J-REGION"].index(conserved_aa + "A")
            else:
                continue

            seq_data["J-MOTIF"] = seq_data["J-REGION"][motif_idx: motif_idx + 4]

        cdr3_motif, _j = seq_data["J-REGION"].split(seq_data["J-MOTIF"])

        if len(cdr3_motif) > 0:
            j_aa_dict[allele]["J-CDR3-MOTIF"] = cdr3_motif.lstrip("*")
>>>>>>> 1bbbaa85

    return j_aa_dict


def save_as_json(data: dict, file_name: str) -> None:
    path_to_resources_dir = Path("src") / "tidytcells" / "_resources"
    with open(path_to_resources_dir / file_name, "w") as f:
        json.dump(data, f, indent=4)


def fetch_hgnc_data() -> DataFrame:
    response = requests.get(
        "https://www.genenames.org/cgi-bin/download/custom?col=gd_hgnc_id&col=gd_app_sym&col=gd_app_name&col=gd_status&col=gd_prev_sym&col=gd_aliases&col=gd_locus_type&col=family.name&status=Approved&hgnc_dbtag=on&order_by=gd_app_sym_sort&format=text&submit=submit",
        stream=True,
    )
    buffer = StringIO(response.text)
    return pd.read_csv(buffer, sep="\t", on_bad_lines="warn")<|MERGE_RESOLUTION|>--- conflicted
+++ resolved
@@ -208,14 +208,11 @@
             if seq_data["FR3-IMGT"].endswith("C") and len(seq_data["FR3-IMGT"]) >= 4:
                 v_aa_dict[allele]["V-MOTIF"] = seq_data["FR3-IMGT"][-4:]
 
-<<<<<<< HEAD
-=======
                 if seq_data["FR3-IMGT"] in seq_data["V-REGION"]:
                     _v, cdr3_motif = seq_data["V-REGION"].split(seq_data["FR3-IMGT"])
                     if len(cdr3_motif) > 0:
                         v_aa_dict[allele]["V-CDR3-MOTIF"] = cdr3_motif.rstrip("*")
 
->>>>>>> 1bbbaa85
     return v_aa_dict
 
 
@@ -224,31 +221,6 @@
         if "J-REGION" not in seq_data or len(seq_data["J-REGION"]) < 4:
             continue
 
-<<<<<<< HEAD
-        if "J-MOTIF" in seq_data and len(seq_data["J-MOTIF"]) == 4:
-            continue
-
-        conserved_aa = seq_data["J-PHE"] if "J-PHE" in seq_data \
-            else seq_data["J-TRP"] if "J-TRP" in seq_data \
-            else seq_data["J-CYS"] if "J-CYS" in seq_data \
-            else None
-
-        if conserved_aa is None or conserved_aa not in seq_data["J-REGION"]:
-            continue
-
-        if seq_data["J-REGION"].count(conserved_aa) == 1:
-            motif_idx = seq_data["J-REGION"].index(conserved_aa)
-        elif seq_data["J-REGION"].count(conserved_aa + "G") == 1: # G is a very common second amino acid in the motif
-            motif_idx = seq_data["J-REGION"].index(conserved_aa + "G")
-        elif seq_data["J-REGION"][1:].count(conserved_aa) == 1:  # J-REGION sometimes starts with F, which is unlikely to be the motif-F
-            motif_idx = seq_data["J-REGION"][1:].index(conserved_aa) + 1
-        elif species == "Mus+musculus" and allele.startswith("TRG") and seq_data["J-REGION"].count(conserved_aa + "A") == 1:
-            motif_idx = seq_data["J-REGION"].index(conserved_aa + "A")
-        else:
-            continue
-
-        seq_data["J-MOTIF"] = seq_data["J-REGION"][motif_idx: motif_idx + 4]
-=======
         if not ("J-MOTIF" in seq_data and len(seq_data["J-MOTIF"]) == 4):
             conserved_aa = seq_data["J-PHE"] if "J-PHE" in seq_data \
                 else seq_data["J-TRP"] if "J-TRP" in seq_data \
@@ -275,7 +247,6 @@
 
         if len(cdr3_motif) > 0:
             j_aa_dict[allele]["J-CDR3-MOTIF"] = cdr3_motif.lstrip("*")
->>>>>>> 1bbbaa85
 
     return j_aa_dict
 
